package verifiable

import (
	"bytes"
	"context"
	"encoding/json"
	"time"

	mt "github.com/iden3/go-merkletree-sql/v2"
	"github.com/iden3/go-schema-processor/merklize"
)

// Iden3Credential is struct that represents claim json-ld document
type Iden3Credential struct {
	ID                    string                 `json:"id"`
	Context               []string               `json:"@context"`
	Type                  []string               `json:"type"`
	Expiration            *time.Time             `json:"expirationDate,omitempty"`
	IssuanceDate          *time.Time             `json:"issuanceDate,omitempty"`
	Updatable             bool                   `json:"updatable"`
	Version               uint32                 `json:"version"`
	RevNonce              uint64                 `json:"revNonce"`
	CredentialSubject     map[string]interface{} `json:"credentialSubject"`
	CredentialStatus      *CredentialStatus      `json:"credentialStatus,omitempty"`
	SubjectPosition       string                 `json:"subjectPosition,omitempty"`
	MerklizedRootPosition string                 `json:"merklizedRootPosition,omitempty"`
	Issuer                string                 `json:"issuer"`
	CredentialSchema      CredentialSchema       `json:"credentialSchema"`
	Proof                 interface{}            `json:"proof,omitempty"`
}

<<<<<<< HEAD
// CredentialSchema is struct that represents credential schema
=======
// Merklize merklizes verifiable credential
func (vc *Iden3Credential) Merklize(ctx context.Context) (*merklize.Merklizer, error) {

	credentialBytes, err := json.Marshal(vc)
	if err != nil {
		return nil, err
	}

	var credentialAsMap map[string]interface{}
	err = json.Unmarshal(credentialBytes, &credentialAsMap)
	if err != nil {
		return nil, err
	}
	delete(credentialAsMap, "proof")

	credentialWithoutProofBytes, err := json.Marshal(credentialAsMap)
	if err != nil {
		return nil, err
	}

	mk, err := merklize.MerklizeJSONLD(ctx, bytes.NewReader(credentialWithoutProofBytes))
	if err != nil {
		return nil, err
	}
	return mk, nil

}

// CredentialSchema represent the information about credential schema
>>>>>>> 76bbf71a
type CredentialSchema struct {
	ID   string `json:"id"`
	Type string `json:"type"`
}

// StatusIssuer represents the URL to fetch claim revocation info directly from the issuer.
type StatusIssuer struct {
	ID   string               `json:"id"`
	Type CredentialStatusType `json:"type"`
}

// CredentialStatus contains type and revocation Url
type CredentialStatus struct {
	ID              string               `json:"id"`
	Type            CredentialStatusType `json:"type"`
	Issuer          string               `json:"issuer,omitempty"`
	RevocationNonce *uint64              `json:"revocationNonce,omitempty"`
	StatusIssuer    *StatusIssuer        `json:"statusIssuer,omitempty"`
}

// CredentialStatusType type for understanding revocation type
type CredentialStatusType string

// RevocationStatus status of revocation nonce. Info required to check revocation state of claim in circuits
type RevocationStatus struct {
	Issuer struct {
		State              *string `json:"state,omitempty"`
		RootOfRoots        *string `json:"rootOfRoots,omitempty"`
		ClaimsTreeRoot     *string `json:"claimsTreeRoot,omitempty"`
		RevocationTreeRoot *string `json:"revocationTreeRoot,omitempty"`
	} `json:"issuer"`
	MTP mt.Proof `json:"mtp"`
}<|MERGE_RESOLUTION|>--- conflicted
+++ resolved
@@ -29,9 +29,6 @@
 	Proof                 interface{}            `json:"proof,omitempty"`
 }
 
-<<<<<<< HEAD
-// CredentialSchema is struct that represents credential schema
-=======
 // Merklize merklizes verifiable credential
 func (vc *Iden3Credential) Merklize(ctx context.Context) (*merklize.Merklizer, error) {
 
@@ -61,7 +58,6 @@
 }
 
 // CredentialSchema represent the information about credential schema
->>>>>>> 76bbf71a
 type CredentialSchema struct {
 	ID   string `json:"id"`
 	Type string `json:"type"`
