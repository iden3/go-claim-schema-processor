--- conflicted
+++ resolved
@@ -6,12 +6,9 @@
 	github.com/iden3/go-iden3-core/v2 v2.0.3
 	github.com/iden3/go-iden3-crypto v0.0.15
 	github.com/iden3/go-merkletree-sql/v2 v2.0.4
-<<<<<<< HEAD
 	github.com/iden3/iden3comm/v2 v2.0.1-0.20231030214854-7a0511d0e7cc
 	github.com/ipfs/go-ipfs-api v0.7.0
 	github.com/jarcoal/httpmock v1.3.1
-=======
->>>>>>> 1abc0e6e
 	// We require the `json-gold` bugfix which has not yet been included in the
 	// stable version. After the release of version 0.5.1 or later, it will be
 	// necessary to update to the stable version.
@@ -27,7 +24,6 @@
 require (
 	github.com/davecgh/go-spew v1.1.1 // indirect
 	github.com/dchest/blake512 v1.0.0 // indirect
-<<<<<<< HEAD
 	github.com/decred/dcrd/dcrec/secp256k1/v4 v4.2.0 // indirect
 	github.com/ipfs/boxo v0.12.0 // indirect
 	github.com/ipfs/go-cid v0.4.1 // indirect
@@ -37,17 +33,11 @@
 	github.com/libp2p/go-libp2p v0.28.1 // indirect
 	github.com/minio/sha256-simd v1.0.1 // indirect
 	github.com/mitchellh/go-homedir v1.1.0 // indirect
-=======
->>>>>>> 1abc0e6e
 	github.com/mr-tron/base58 v1.2.0 // indirect
 	github.com/pmezard/go-difflib v1.0.0 // indirect
-<<<<<<< HEAD
 	github.com/spaolacci/murmur3 v1.1.0 // indirect
 	golang.org/x/sys v0.15.0 // indirect
 	google.golang.org/protobuf v1.30.0 // indirect
 	gopkg.in/check.v1 v1.0.0-20201130134442-10cb98267c6c // indirect
-=======
-	golang.org/x/sys v0.8.0 // indirect
->>>>>>> 1abc0e6e
 	gopkg.in/yaml.v3 v3.0.1 // indirect
 )